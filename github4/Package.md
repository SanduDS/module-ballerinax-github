# GitHub Connector


GitHub connector provides a Ballerina API to access the [GitHub GraphQL API v4.0](https://developer.github.com/v4/). The connector has built-in support to handle [OAuth2.0](https://tools.ietf.org/html/rfc6749), provides auto completion and type conversions.

<<<<<<< HEAD
|Ballerina Version | Endpoint Version | GitHub API Version |
|------------------|-------------------| ------------------ |
|0.970.0-beta1-SNAPSHOT | 0.9.6 | v4 |
=======
### Compatibility
>>>>>>> db4b685a

|Ballerina Language Version | GitHub API Version |
|------------------| ------------------ |
|0.970.0-beta2-SNAPSHOT | v4 |


### Getting started
1) Refer [Getting Started](https://ballerina.io/learn/getting-started/) to download Ballerina and install tools.

2) To use the GitHub connector, you will need provide the following.
    -   GitHub OAuth access token
    
    Visit [here](https://developer.github.com/v4/guides/forming-calls/#authenticating-with-graphql) for more information on obtaining OAuth2 credentials.
    
3) Create a new Ballerina project by executing the following command
    ```bash
       <PROJECT_ROOT_DIRECTORY>$ ballerina init
    ```
4) Import the package to your ballerina project.
    ```ballerina
    import wso2/github4;
    ```
    This will download the github4 artifacts from the central repository to your local repository.



### Working with GitHub Endpoint Actions

All the actions return **objects** or **github4:GitClientError**. If the action was a success, then the requested object will be returned while the **github4:GitClientError** will be **empty** and vice-versa.

##### Example
* Request 
```ballerina
    import wso2/github4;

    public function main (string[] args) {
        endpoint github4:Client githubClient {
            clientEndpointConfiguration: {
                auth:{
                    scheme:"oauth",
                    accessToken:config:getAsString("GITHUB_TOKEN")
                }
            }
        };
    
        github4:Repository repository = {};
        var repo = githubClient -> getRepository("wso2-ballerina/package-github");
        match repo {
            github4:Repository rep => {
                repository = rep;
            }
            github4:GitClientError err => {
                io:println(err);
            }
        }
    
        io:println(repository);
    }
    
```
***<|MERGE_RESOLUTION|>--- conflicted
+++ resolved
@@ -3,13 +3,7 @@
 
 GitHub connector provides a Ballerina API to access the [GitHub GraphQL API v4.0](https://developer.github.com/v4/). The connector has built-in support to handle [OAuth2.0](https://tools.ietf.org/html/rfc6749), provides auto completion and type conversions.
 
-<<<<<<< HEAD
-|Ballerina Version | Endpoint Version | GitHub API Version |
-|------------------|-------------------| ------------------ |
-|0.970.0-beta1-SNAPSHOT | 0.9.6 | v4 |
-=======
 ### Compatibility
->>>>>>> db4b685a
 
 |Ballerina Language Version | GitHub API Version |
 |------------------| ------------------ |
