//
// Copyright (c) 2018, WSO2 Inc. (http://www.wso2.org) All Rights Reserved.
//
// WSO2 Inc. licenses this file to you under the Apache License,
// Version 2.0 (the "License"); you may not use this file except
// in compliance with the License.
// You may obtain a copy of the License at
//
// http://www.apache.org/licenses/LICENSE-2.0
//
// Unless required by applicable law or agreed to in writing,
// software distributed under the License is distributed on an
// "AS IS" BASIS, WITHOUT WARRANTIES OR CONDITIONS OF ANY
// KIND, either express or implied.  See the License for the
// specific language governing permissions and limitations
// under the License.
//

package github;

import ballerina/net.http;

@Description {value: "GitHub connector configurations can be setup here. In order to use this connector,
the user will need to have a GitHub Personal Access Token. The token can be obtained by visiting

https://github.com/<profile> -> Settings -> Developer Settings -> Personal access tokens

and provide the obtained token to the GitHubConnectorConfiguration"}
public struct GitHubConnectorConfiguration {
    string accessToken;
    http:ClientEndpointConfiguration clientEndpointConfiguration;
}

@Description {value: "GitHub connector configuration initializer"}
public function <GitHubConnectorConfiguration githubConnectorConfiguration> GitHubConfiguration () {
    githubConnectorConfiguration.clientEndpointConfiguration = {};
}

@Description {value: "GitHub connector endpoint"}
public struct GitHubConnectorEndpoint {
    GitHubConnectorConfiguration githubConnectorConfiguration;
    GitHubConnector githubConnector;
}

@Description {value: "GitHub connector endpoint initialization function"}
@Param {value: "GitHubConnectorConfiguration: GitHub connector configuration"}
public function <GitHubConnectorEndpoint githubConnectorEndpoint> init
                                                        (GitHubConnectorConfiguration githubConnectorConfiguration) {
    githubConnectorEndpoint.githubConnector = {
                                                  accessToken : githubConnectorConfiguration.accessToken,
                                                  githubClientEndpoint : {}
                                              };
    githubConnectorEndpoint.githubConnector.githubClientEndpoint.httpClient =
<<<<<<< HEAD
                http:createHttpClient(GIT_GRAPHQL_API_URL, githubConnectorConfiguration.clientEndpointConfiguration);
=======
    http:createHttpClient(GIT_GRAPHQL_API_URL, githubConnectorConfiguration.clientEndpointConfiguration);
>>>>>>> 3359302e
}

@Description {value: "Register GitHub connector endpoint"}
@Param {value: "typedesc: Accepts types of data (int, float, string, boolean, etc)"}
public function <GitHubConnectorEndpoint githubConnectorEndpoint> register (typedesc serviceType) {}

@Description {value: "Start GitHub connector endpoint"}
public function <GitHubConnectorEndpoint githubConnectorEndpoint> start () {}

@Description {value: "Get GitHub connector endpoint client"}
@Return {value: "GitHubConnector instance"}
public function <GitHubConnectorEndpoint githubConnectorEndpoint> getClient () returns GitHubConnector {
    return githubConnectorEndpoint.githubConnector;
}

@Description {value: "Stop GitHub connector endpoint"}
public function <GitHubConnectorEndpoint githubConnectorEndpoint> stop () {}<|MERGE_RESOLUTION|>--- conflicted
+++ resolved
@@ -51,11 +51,8 @@
                                                   githubClientEndpoint : {}
                                               };
     githubConnectorEndpoint.githubConnector.githubClientEndpoint.httpClient =
-<<<<<<< HEAD
                 http:createHttpClient(GIT_GRAPHQL_API_URL, githubConnectorConfiguration.clientEndpointConfiguration);
-=======
-    http:createHttpClient(GIT_GRAPHQL_API_URL, githubConnectorConfiguration.clientEndpointConfiguration);
->>>>>>> 3359302e
+
 }
 
 @Description {value: "Register GitHub connector endpoint"}
